import importlib
import io
import os
import sys
from pathlib import Path

import numpy as np
import pandas as pd
import pytest
from openpyxl import load_workbook

ROOT = Path(__file__).resolve().parents[1]
if str(ROOT) not in sys.path:
    sys.path.insert(0, str(ROOT))

os.environ.setdefault("BOT_TOKEN", "0:TEST")

from main import (  # noqa: E402
    EPS_YEL,
    RED_MULT,
    _build_threshold_table,
    _extract_targets,
    compute_allocation_max_yellow,
)


def test_allocation_continues_to_red_cap_when_budget_remains():
    df = pd.DataFrame(
        {
            "FTD qty": [10, 12],
            "Total spend": [200.0, 200.0],
            "Total Dep Amount": [150.0, 180.0],
            "Total+%": [500.0, 500.0],
            "CPA Target": [8.0, 8.0],
        },
        index=["row_a", "row_b"],
    )

    result_df, used_budget, alloc_vec = compute_allocation_max_yellow(df)
    assert not result_df.empty

    E = pd.to_numeric(df.get("FTD qty"), errors="coerce").fillna(0.0)
    K = pd.to_numeric(df.get("Total Dep Amount"), errors="coerce").fillna(0.0)
    targets, target_ints = _extract_targets(df)
    thresholds = _build_threshold_table(E, K, targets, target_ints)

    red_caps = thresholds["red_ceiling"].astype(float)
    yellow_caps = thresholds["yellow_soft_ceiling"].astype(float)

    expected_red_caps = (
        (targets.to_numpy(dtype=float) * RED_MULT * E.to_numpy(dtype=float)) / 1.3
    ) - EPS_YEL
    expected_red_caps = np.maximum(expected_red_caps, 0.0)

    np.testing.assert_allclose(red_caps.to_numpy(dtype=float), expected_red_caps, rtol=1e-6, atol=1e-6)

    assert float(df["Total spend"].sum()) > float(yellow_caps.sum()) + 1e-6

    np.testing.assert_allclose(alloc_vec.to_numpy(dtype=float), red_caps.to_numpy(dtype=float))
    assert used_budget == pytest.approx(float(red_caps.sum()))
    assert used_budget >= float(yellow_caps.sum())


def _prep_allocation_inputs(main_mod, df):
    dfw = df.copy()
    dfw.columns = [str(c).strip() for c in dfw.columns]
    E = pd.to_numeric(dfw.get("FTD qty", 0.0), errors="coerce").fillna(0.0)
    F_original = main_mod._normalize_money(
        dfw.get("Total spend", pd.Series(0.0, index=dfw.index))
    ).fillna(0.0)
    K = main_mod._normalize_money(dfw.get("Total Dep Amount", pd.Series(0.0, index=dfw.index))).fillna(0.0)
    T = pd.to_numeric(dfw.get("Total+%", 0.0), errors="coerce").fillna(0.0)
    targets, target_ints = main_mod._extract_targets(dfw)
    thresholds = main_mod._build_threshold_table(E, K, targets, target_ints)

    stop_before_red = thresholds["red_ceiling"].fillna(0.0)
    row_allowance = pd.Series(
        np.minimum(T.to_numpy(), stop_before_red.to_numpy()),
        index=dfw.index,
    ).clip(lower=0.0)

    partner_series = dfw.get(
        "Partner",
        dfw.get("Offer ID", dfw.get("Назва Офферу", pd.Series([""] * len(dfw), index=dfw.index))),
    )
    partner_series = partner_series.fillna("").astype(str)
    geo_series = dfw.get("ГЕО", pd.Series([""] * len(dfw), index=dfw.index)).fillna("").astype(str)

    order_df = pd.DataFrame(
        {
            "original_spend": F_original,
            "partner": partner_series,
            "geo": geo_series,
            "__pos": np.arange(len(dfw), dtype=int),
        },
        index=dfw.index,
    )

    spend_order = order_df.sort_values(
        by=["original_spend", "partner", "geo", "__pos"],
        ascending=[True, True, True, True],
        kind="mergesort",
    ).index.tolist()

    return {
        "E": E,
        "F_original": F_original,
        "K": K,
        "T": T,
        "targets": targets,
        "thresholds": thresholds,
        "row_allowance": row_allowance,
        "yellow_caps": thresholds["yellow_soft_ceiling"].fillna(0.0).clip(lower=0.0),
        "red_caps": stop_before_red,
        "available_budget": float(F_original.sum()),
        "order": spend_order,
    }


def test_low_spend_row_receives_leftover_before_high_spend():
    os.environ["BOT_TOKEN"] = "123:ABC"
    main_mod = importlib.reload(importlib.import_module("main"))

    df = pd.DataFrame(
        {
            "FTD qty": [40, 80],
            "Total spend": [50.0, 200.0],
            "Total Dep Amount": [20.0, 78.0],
            "Total+%": [80.0, 360.0],
            "CPA Target": [10.0, 20.0],
        }
    )

    inputs = _prep_allocation_inputs(main_mod, df)
    order = inputs["order"]
    row_allowance = inputs["row_allowance"]
    yellow_caps = inputs["yellow_caps"]
    red_caps = inputs["red_caps"].clip(lower=0.0)
    F_original = inputs["F_original"]
    rem = inputs["available_budget"]

    alloc_expected = pd.Series(0.0, index=df.index, dtype=float)

    for idx in order:
        if rem <= 1e-9:
            break
        if float(inputs["E"].at[idx]) <= 0:
            continue
        cap = min(float(yellow_caps.at[idx]), float(row_allowance.at[idx]))
        cap = max(cap, 0.0)
        need = cap - float(alloc_expected.at[idx])
        if need <= 1e-9:
            continue
        give = min(rem, need)
        alloc_expected.at[idx] += give
        rem -= give

    if rem > 1e-9:
        for idx in order:
            if rem <= 1e-9:
                break
            if float(inputs["E"].at[idx]) <= 0:
                continue
            cap = min(float(red_caps.at[idx]), float(row_allowance.at[idx]))
            cap = max(cap, 0.0)
            need = cap - float(alloc_expected.at[idx])
            if need <= 1e-9:
                continue
            give = min(rem, need)
            alloc_expected.at[idx] += give
            rem -= give

    result_df, used_budget, alloc_vec = main_mod.compute_allocation_max_yellow(df)

    np.testing.assert_allclose(
        alloc_vec.to_numpy(dtype=float),
        alloc_expected.to_numpy(dtype=float),
        rtol=1e-9,
        atol=1e-9,
    )
    assert used_budget == pytest.approx(float(alloc_expected.sum()))

    low_idx = F_original.sort_values(ascending=True).index[0]
    high_idx = F_original.sort_values(ascending=True).index[-1]
    expected_low_cap = min(float(red_caps.at[low_idx]), float(row_allowance.at[low_idx]))
    assert alloc_vec.at[low_idx] == pytest.approx(expected_low_cap)

    assert result_df.loc[low_idx, "Allocated extra"] == pytest.approx(alloc_vec.at[low_idx])


def test_allocation_parses_currency_strings_with_non_standard_formats():
    os.environ["BOT_TOKEN"] = "789:XYZ"
    main_mod = importlib.reload(importlib.import_module("main"))

    df = pd.DataFrame(
        {
            "FTD qty": [20, 15, 12],
            "Total spend": ["1\u00a0234,56", "1,234.56", "$500"],
            "Total Dep Amount": ["800", "650", "$300"],
            "Total+%": [2500, 2200, 1200],
            "CPA Target": [8.0, 9.0, 10.0],
        },
        index=["nbsp_comma", "comma_dot", "currency"],
    )

    result_df, used_budget, alloc_vec = main_mod.compute_allocation_max_yellow(df)

    expected = np.array([1234.56, 1234.56, 500.0])
    parsed = main_mod._normalize_money(df.get("Total spend")).to_numpy(dtype=float)
    np.testing.assert_allclose(parsed, expected, rtol=1e-9)

    assert used_budget > 0.0
    assert used_budget == pytest.approx(float(alloc_vec.sum()))
    assert (alloc_vec.to_numpy(dtype=float) > 0.0).all()
    assert alloc_vec.index.tolist() == df.index.tolist()


def test_classify_status_marks_red_only_above_cutoff_and_excel_rule_matches():
    os.environ["BOT_TOKEN"] = "147:STATUS"
    main_mod = importlib.reload(importlib.import_module("main"))

    e = 13.0
    target = 8.0
    red_cutoff = target * main_mod.RED_MULT

    cpa_yellow_edge = target * main_mod.YELLOW_MULT - 0.05
    f_yellow_edge = (cpa_yellow_edge * e) / 1.3
    deposit_yellow_edge = 1.3 * f_yellow_edge * 0.5
    assert main_mod._classify_status(e, f_yellow_edge, deposit_yellow_edge, target) == "Yellow"

    cpa_lower = target * main_mod.YELLOW_MULT
    f_lower = (cpa_lower * e) / 1.3
    deposit_lower = 1.3 * f_lower * 0.5
    status_lower = main_mod._classify_status(e, f_lower, deposit_lower, target)
    assert status_lower == "Red"

    cpa_mid = target * (main_mod.YELLOW_MULT + main_mod.RED_MULT) / 2
    f_mid = (cpa_mid * e) / 1.3
    deposit_mid = 1.3 * f_mid * 0.5
    status_mid = main_mod._classify_status(e, f_mid, deposit_mid, target)
    assert status_mid == "Red"

    cpa_equal = red_cutoff
    f_equal = (cpa_equal * e) / 1.3
    deposit_equal = 1.3 * f_equal * 0.5
    status_equal = main_mod._classify_status(e, f_equal, deposit_equal, target)
    assert status_equal == "Red"

    cpa_far = red_cutoff + 1.0
    f_far = (cpa_far * e) / 1.3
    deposit_far = 1.3 * f_far * 0.5
    assert main_mod._classify_status(e, f_far, deposit_far, target) == "Grey"

    df = pd.DataFrame(
        {
            "Subid": ["s_yellow", "s_lower", "s_mid", "s_upper", "s_far"],
            "Offer ID": ["o1", "o2", "o3", "o4", "o5"],
            "Назва Офферу": ["Offer", "Offer", "Offer", "Offer", "Offer"],
            "ГЕО": ["G1", "G2", "G3", "G4", "G5"],
            "FTD qty": [e, e, e, e, e],
            "Total spend": [0.0, 0.0, 0.0, 0.0, 0.0],
            "Total Dep Amount": [
                deposit_yellow_edge,
                deposit_lower,
                deposit_mid,
                deposit_equal,
                deposit_far,
            ],
            "CPA Target": [target, target, target, target, target],
        },
        index=["s_yellow", "s_lower", "s_mid", "s_upper", "s_far"],
    )

    bio = io.BytesIO()
    new_spend = pd.Series([f_yellow_edge, f_lower, f_mid, f_equal, f_far], index=df.index)
    main_mod.write_result_like_excel_with_new_spend(
        bio,
        df,
        new_spend,
        overwrite_total_spend=True,
    )
    bio.seek(0)
    wb = load_workbook(bio)
    ws = wb["Result"]

    upper_row_excel = df.index.get_loc("s_upper") + 2
    lower_row_excel = df.index.get_loc("s_lower") + 2

    e_cell = ws[f"E{upper_row_excel}"]
    f_cell = ws[f"F{upper_row_excel}"]
    i_cell = ws[f"I{upper_row_excel}"]

    assert e_cell.value == pytest.approx(e)
    assert f_cell.value == pytest.approx(f_equal, rel=0, abs=1e-6)

    computed_cpa = 1.3 * f_cell.value / e_cell.value
    assert computed_cpa == pytest.approx(red_cutoff)
    assert computed_cpa >= i_cell.value * main_mod.YELLOW_MULT - main_mod.CPA_TOL
    assert computed_cpa <= i_cell.value * main_mod.RED_MULT + main_mod.CPA_TOL

    lower_cpa = 1.3 * ws[f"F{lower_row_excel}"].value / ws[f"E{lower_row_excel}"].value
    assert lower_cpa == pytest.approx(target * main_mod.YELLOW_MULT)

    red_rule_formulae = []
    for rules in ws.conditional_formatting._cf_rules.values():
        for rule in rules:
            if getattr(rule, "type", None) != "expression":
                continue
            formulas = getattr(rule, "formula", [])
            if isinstance(formulas, str):
                formulas = [formulas]
            for formula in formulas:
                if "$H2>$I2" in formula or "$H2>=$I2" in formula:
                    red_rule_formulae.append(formula)

    assert any(
        (f"$H2>=$I2*{main_mod.YELLOW_MULT:.2f}" in f)
        and (f"$H2<=$I2*{main_mod.RED_MULT:.2f}" in f)
        for f in red_rule_formulae
    )


def test_allocation_explanation_reflects_custom_targets_in_status_counts():
    os.environ["BOT_TOKEN"] = "258:CUSTOM"
    main_mod = importlib.reload(importlib.import_module("main"))

    df = pd.DataFrame(
        {
            "Назва Офферу": ["Offer X"],
            "ГЕО": ["UA"],
            "FTD qty": [11],
            "Total spend": [50.0],
            "Total Dep Amount": [400.0],
            "Total+%": [120.0],
            "CPA Target": [5.0],
        }
    )

    alloc_vec = pd.Series([65.0], index=df.index, dtype=float)

    explanation = main_mod.build_allocation_explanation(
        df,
        alloc_vec,
        budget=float(df["Total spend"].sum()),
        alloc_is_delta=False,
    )

    assert "Жовтих ДО/ПІСЛЯ: 1 → 0" in explanation
<<<<<<< HEAD
    assert "Yellow → Red" in explanation
=======
    assert "Yellow → Grey" in explanation
>>>>>>> 3b2c85b7


def test_read_result_allocation_table_handles_formula_total_plus_percent(tmp_path):
    os.environ["BOT_TOKEN"] = "456:FORM"
    main_mod = importlib.reload(importlib.import_module("main"))

    source_df = pd.DataFrame(
        {
            "FTD qty": [25],
            "Total spend": [180.0],
            "Total Dep Amount": [120.0],
            "Total+%": ["=B2*1.3"],
            "CPA Target": [9.0],
        }
    )

    bio = io.BytesIO()
    with pd.ExcelWriter(bio, engine="openpyxl") as writer:
        source_df.to_excel(writer, sheet_name="Result", index=False)
    file_bytes = bio.getvalue()

    parsed = main_mod.read_result_allocation_table(file_bytes, "result.xlsx")
    assert pytest.approx(parsed.at[0, "Total spend"], rel=1e-9) == 180.0
    assert parsed.at[0, "Total+%"] > parsed.at[0, "Total spend"]

    E = pd.to_numeric(parsed.get("FTD qty"), errors="coerce").fillna(0.0)
    F = parsed["Total spend"].astype(float)
    K = parsed["Total Dep Amount"].astype(float)
    targets, target_ints = main_mod._extract_targets(parsed)
    thresholds = main_mod._build_threshold_table(E, K, targets, target_ints)
    stop_before_red = thresholds["red_ceiling"].fillna(0.0)
    row_allowance = pd.Series(
        np.minimum(parsed["Total+%"].to_numpy(dtype=float), stop_before_red.to_numpy(dtype=float)),
        index=parsed.index,
    ).clip(lower=0.0)

    assert row_allowance.iloc[0] > 0.0

    result_df, used_budget, alloc_vec = main_mod.compute_allocation_max_yellow(parsed)
    assert used_budget > 0.0
    assert alloc_vec.iloc[0] > 0.0
    assert result_df.loc[parsed.index[0], "Allocated extra"] >= 0.0


def test_yellow_formula_written_to_excel_matches_helper():
    os.environ["BOT_TOKEN"] = "456:FORMULA"
    main_mod = importlib.reload(importlib.import_module("main"))

    df = pd.DataFrame(
        {
            "Subid": ["s1"],
            "Offer ID": ["o1"],
            "Назва Офферу": ["Offer"],
            "ГЕО": ["Geo"],
            "FTD qty": [5],
            "Total spend": [100.0],
            "Total Dep Amount": [50.0],
        }
    )

    bio = io.BytesIO()
    main_mod.write_result_like_excel_with_new_spend(
        bio,
        df,
        pd.Series([0.0]),
        overwrite_total_spend=True,
    )
    bio.seek(0)
    wb = load_workbook(bio)
    ws = wb["Result"]

    expected_formula = main_mod._build_yellow_formula()
    formulas = []
    for rules in ws.conditional_formatting._cf_rules.values():
        for rule in rules:
            if getattr(rule, "type", None) != "expression":
                continue
            formula_field = getattr(rule, "formula", None)
            if not formula_field:
                continue
            if isinstance(formula_field, (list, tuple)):
                formulas.extend(formula_field)
            else:
                formulas.append(formula_field)

    assert expected_formula in formulas<|MERGE_RESOLUTION|>--- conflicted
+++ resolved
@@ -346,11 +346,7 @@
     )
 
     assert "Жовтих ДО/ПІСЛЯ: 1 → 0" in explanation
-<<<<<<< HEAD
     assert "Yellow → Red" in explanation
-=======
-    assert "Yellow → Grey" in explanation
->>>>>>> 3b2c85b7
 
 
 def test_read_result_allocation_table_handles_formula_total_plus_percent(tmp_path):
